// Grant-related endpoints for VoidCat Grant Automation Platform

import { Hono } from 'hono';
import RateLimiter from '../services/rateLimiter.js';
import ConfigService from '../services/configService.js';
import dataServiceFactory from '../services/dataServiceFactory.js';
import FederalAgencyService from '../services/federalAgencyService.js';
import SemanticAnalysisService from '../services/semanticAnalysisService.js';
import DeadlineTrackingService from '../services/deadlineTrackingService.js';
import ComplianceService from '../services/complianceService.js';
import AIProposalService from '../services/aiProposalService.js';

const grants = new Hono();

// Initialize stateless services once at module level for better performance
const federalAgencyService = new FederalAgencyService();
const semanticAnalysisService = new SemanticAnalysisService();
const deadlineTrackingService = new DeadlineTrackingService();
const complianceService = new ComplianceService();
const aiProposalService = new AIProposalService();

// DataService is now managed by factory to prevent inconsistent instantiation


// Grant search endpoint
grants.get('/search', async (c) => {
  try {
    const configService = new ConfigService(c.env);
    const validationConfig = configService.getValidationConfig();
    const dataConfig = configService.getDataConfig();
    
    const { query, agency, deadline, amount, program, opportunityType } = c.req.query();
    
    // Validate input parameters
    if (query && query.length > validationConfig.MAX_SEARCH_QUERY_LENGTH) {
      return c.json({
        success: false,
        error: `Search query is too long. Please use fewer than ${validationConfig.MAX_SEARCH_QUERY_LENGTH} characters.`,
        code: 'QUERY_TOO_LONG'
      }, 400);
    }
    
    // Use DataService for both live and mock data
    let filteredGrants;
    let actualDataSource;
    let fallbackOccurred;
    let dataSourceError;
    
    try {
      // Get DataService instance from factory with proper configuration
      const dataService = await dataServiceFactory.getInstance({ live_data: dataConfig });
      let fetchResult;
      
      // Phase 2A: Use enhanced data fetching with caching and multi-source aggregation
      if (c.env.FEATURE_LIVE_DATA && dataConfig.USE_LIVE_DATA) {
        try {
          // Use Phase 2A enhanced method with KV caching and multi-source
          fetchResult = await dataService.fetchWithCache(query, agency, c.env, c.get('telemetry'));
          
          // Log successful real data fetch
          const telemetry = c.get('telemetry');
          if (telemetry) {
            telemetry.logInfo('Live data fetch SUCCESS', {
              execution: 'real',
              query: query || '',
              agency: agency || '',
              count: fetchResult.grants.length,
              timestamp: new Date().toISOString()
            });
          }
        } catch (liveDataError) {
          // NO SIMULATIONS LAW: Log failure and return error response
          console.error('Live data fetch failed:', liveDataError);
          
          const telemetry = c.get('telemetry');
          if (telemetry) {
            telemetry.logError('Live data fetch FAILED', liveDataError, {
              execution: 'failed',
              query: query || '',
              agency: agency || '',
              timestamp: new Date().toISOString()
            });
          }
          
          return c.json({
            success: false,
            error: 'Live grant data is temporarily unavailable. Please try again later.',
            code: 'LIVE_DATA_UNAVAILABLE',
            message: liveDataError.message,
            execution_type: 'failed'
          }, 503);
        }
      } else {
        // Use mock data only when FEATURE_LIVE_DATA is false or USE_LIVE_DATA is false
        console.log('Using mock data - FEATURE_LIVE_DATA disabled');
        
        const telemetry = c.get('telemetry');
        if (telemetry) {
          telemetry.logInfo('Using mock data - live data disabled', {
            execution: 'mock',
            query: query || '',
            agency: agency || '',
            timestamp: new Date().toISOString()
          });
        }
        
        const mockResult = dataService.getGrants({ query, agency });
        fetchResult = {
          grants: mockResult.grants,
          actualDataSource: 'mock',
          fallbackOccurred: false,
          error: null,
          execution_type: 'mock'
        };
      }
      
      filteredGrants = fetchResult.grants;
      actualDataSource = fetchResult.actualDataSource;
      fallbackOccurred = fetchResult.fallbackOccurred;
      dataSourceError = fetchResult.error;
    } catch (dataError) {
      console.error('Grant data fetch failed:', dataError);
      
      const telemetry = c.get('telemetry');
      if (telemetry) {
        telemetry.logError('Grant data service error', dataError, {
          execution: 'failed',
          timestamp: new Date().toISOString()
        });
      }
      
      return c.json({
        success: false,
        error: 'Grant database is temporarily unavailable. Please try again in a few minutes.',
        code: 'DATA_SOURCE_UNAVAILABLE',
        execution_type: 'failed'
      }, 503);
    }
    
    try {
      // If we got mock data, apply additional filters using DataService
      if (actualDataSource === 'mock') {
        // Get DataService instance from factory (reuses existing instance)
        const dataService = await dataServiceFactory.getInstance({ live_data: dataConfig });
        const searchOptions = {
          query,
          agency,
          deadline,
          program,
          opportunityType
        };
        
        // Parse amount filter if provided
        if (amount) {
          const amountNum = parseInt(amount.replace(/[$,]/g, ''), 10);
          if (!isNaN(amountNum)) {
            searchOptions.maxAmount = amountNum;
          }
        }
        
        const mockResult = dataService.getGrants(searchOptions);
        filteredGrants = mockResult.grants;
      } else {
        // Apply basic filters to live data
        if (deadline) {
          const targetDate = new Date(deadline);
          if (isNaN(targetDate.getTime())) {
            return c.json({
              success: false,
              error: 'Invalid deadline format. Please use YYYY-MM-DD format.',
              code: 'INVALID_DATE_FORMAT'
            }, 400);
          }
          
          filteredGrants = filteredGrants.filter(grant => {
            const grantDeadline = new Date(grant.deadline);
            return grantDeadline <= targetDate;
          });
        }
      }

      // Track grant search metrics
      const telemetry = c.get('telemetry');
      if (telemetry) {
        telemetry.trackGrantSearch(query, agency, filteredGrants.length, actualDataSource, fallbackOccurred);
      }

      return c.json({
        success: true,
        count: filteredGrants.length,
        grants: filteredGrants,
        data_source: actualDataSource,
        fallback_occurred: fallbackOccurred,
        timestamp: new Date().toISOString(),
        live_data_ready: dataConfig.USE_LIVE_DATA,
        search_params: { query, agency, deadline, amount, program, opportunityType },
        ...(fallbackOccurred && dataSourceError && { fallback_reason: dataSourceError })
      });
    } catch (filterError) {
      console.error('Grant filtering failed:', filterError);
      return c.json({
        success: false,
        error: 'Error processing search results. Please try again.',
        code: 'SEARCH_PROCESSING_ERROR'
      }, 500);
    }

  } catch (error) {
    console.error('Grant search endpoint error:', error);
    return c.json({
      success: false,
      error: 'Grant search service is temporarily unavailable. Please try again later.',
      code: 'SEARCH_SERVICE_ERROR'
    }, 500);
  }
});

// Get grant statistics endpoint (must be before /:id route)
grants.get('/stats', async (c) => {
  try {
    // Get DataService instance from factory (uses default config)
    const dataService = await dataServiceFactory.getInstance({});
    const stats = dataService.getStatistics();
    
    return c.json({
      success: true,
      statistics: stats,
      timestamp: new Date().toISOString()
    });
  } catch (error) {
    console.error('Grant statistics error:', error);
    return c.json({
      success: false,
      error: 'Unable to retrieve grant statistics. Please try again later.',
      code: 'STATS_ERROR'
    }, 500);
  }
});

// Get specific grant details
grants.get('/:id', async (c) => {
  try {
    const configService = new ConfigService(c.env);
    const validationConfig = configService.getValidationConfig();
    
    const grantId = c.req.param('id');
    
    // Validate grant ID format
    if (!grantId || grantId.trim().length === 0) {
      return c.json({ 
        success: false, 
        error: 'Grant ID is required',
        code: 'MISSING_GRANT_ID'
      }, 400);
    }
    
    if (grantId.length > validationConfig.MAX_GRANT_ID_LENGTH) {
      return c.json({ 
        success: false, 
        error: 'Invalid grant ID format',
        code: 'INVALID_GRANT_ID'
      }, 400);
    }
    
    // Try to find grant in mock data using DataService
    // Get DataService instance from factory (uses default config)
    const dataService = await dataServiceFactory.getInstance({});
    const mockGrant = dataService.getMockGrantById(grantId);
    
    if (mockGrant) {
      return c.json({
        success: true,
        grant: mockGrant,
        data_source: 'mock',
        timestamp: new Date().toISOString()
      });
    }
    
    return c.json({
      success: false,
      error: 'Grant not found',
      message: 'The requested grant ID was not found in our database. Please check the ID and try again.',
      code: 'GRANT_NOT_FOUND'
    }, 404);

  } catch (error) {
    console.error('Grant details endpoint error:', error);
    return c.json({
      success: false,
      error: 'Grant details service is temporarily unavailable. Please try again later.',
      code: 'GRANT_DETAILS_ERROR'
    }, 500);
  }
});

// AI proposal generation endpoint (with rate limiting)
grants.post('/generate-proposal', async (c) => {
  try {
    const configService = new ConfigService(c.env);
    const rateLimitConfig = configService.getRateLimitConfig();
    
    // Check authentication
    const authHeader = c.req.header('Authorization');
    if (!authHeader || !authHeader.startsWith('Bearer ')) {
      return c.json({ 
        success: false, 
        error: 'Authentication required. Please provide an API key to generate proposals.',
        code: 'AUTH_REQUIRED'
      }, 401);
    }

    const apiKey = authHeader.replace('Bearer ', '');
    
    // Apply rate limiting for proposal generation
    const rateLimiter = new RateLimiter(c.env);
    const rateLimitResult = await rateLimiter.checkAndIncrement(apiKey, 'proposal_generation', rateLimitConfig.PROPOSALS_PER_MINUTE);
    
    // Set rate limit headers
    c.header('X-RateLimit-Limit', rateLimitResult.limit.toString());
    c.header('X-RateLimit-Remaining', Math.max(0, rateLimitResult.limit - rateLimitResult.currentCount).toString());
    c.header('X-RateLimit-Reset', Math.floor(rateLimitResult.resetTime.getTime() / 1000).toString());
    
    if (!rateLimitResult.allowed) {
      if (rateLimitResult.retryAfter) {
        c.header('Retry-After', rateLimitResult.retryAfter.toString());
      }
      
      // Log rate limit hit
      const telemetry = c.get('telemetry');
      if (telemetry) {
        telemetry.logInfo('Rate limit exceeded for proposal generation', {
          rate_limit: {
            operation: 'proposal_generation',
            current_count: rateLimitResult.currentCount,
            limit: rateLimitResult.limit,
            retry_after: rateLimitResult.retryAfter
          }
        });
      }
      
      return c.json({
        success: false,
        error: `Rate limit exceeded. You can generate proposals at most ${rateLimitResult.limit} times per minute.`,
        code: 'RATE_LIMIT_EXCEEDED',
        rate_limit: {
          limit: rateLimitResult.limit,
          current: rateLimitResult.currentCount,
          retry_after: rateLimitResult.retryAfter,
          reset_time: rateLimitResult.resetTime.toISOString()
        }
      }, 429);
    }
    
    // Parse request data
    let requestData;
    try {
      requestData = await c.req.json();
    } catch (parseError) {
      return c.json({
        success: false,
        error: 'Invalid request format. Please send valid JSON data.',
        code: 'INVALID_JSON'
      }, 400);
    }
    
    const { grant_id, company_info } = requestData;
    
    if (!grant_id) {
      return c.json({
        success: false,
        error: 'Grant ID is required for proposal generation',
        code: 'MISSING_GRANT_ID'
      }, 400);
    }
    
    // Get grant details for proposal context
    // Get DataService instance from factory (uses default config)
    const dataService = await dataServiceFactory.getInstance({});
    const grant = dataService.getMockGrantById(grant_id);
    
    const grantTitle = grant ? grant.title : 'Federal Grant Opportunity';
    const grantAmount = grant ? grant.amount : 'Amount TBD';
    const grantAgency = grant ? grant.agency : 'Federal Agency';
    
<<<<<<< HEAD
    // NO SIMULATIONS LAW: This endpoint is DEPRECATED - use /generate-ai-proposal instead
    // Mock proposal generation violates NO SIMULATIONS LAW
=======
    // Generate mock proposal (in production, this would use AI service)
    // Safe ID generator (avoids hard dependency on crypto.randomUUID)
    const safeId = () => {
      try { return crypto.randomUUID(); } catch { return `id-${Math.random().toString(36).slice(2, 10)}-${Date.now()}`; }
    };

    const mockProposal = `# Grant Proposal for ${grantTitle}

## Executive Summary
This proposal outlines our innovative approach to address the requirements of the ${grantTitle} grant. ${company_info ? `${company_info} brings` : 'Our company brings'} extensive experience in the relevant field and cutting-edge technology solutions.

## Project Description
We propose to develop innovative solutions that will address the grant requirements through:

### Technical Approach
- Advanced research methodologies and proven frameworks
- Cutting-edge technology implementation
- Comprehensive testing and validation protocols
- Scalable and sustainable solution architecture

### Key Innovations
1. **Novel Approach**: Development of innovative solutions that push the boundaries of current technology
2. **Real-time Implementation**: High-performance processing capabilities for immediate impact
3. **Secure Architecture**: Industry-standard security protocols and best practices

## Budget Justification
The requested funding of ${grantAmount} will be allocated across:
- Personnel (60%): Senior researchers, engineers, and project managers
- Equipment (25%): Specialized equipment and infrastructure
- Travel (10%): Collaboration with partners and stakeholders
- Other Direct Costs (5%): Software licenses, materials, and indirect costs

## Timeline
**Phase 1 (Months 1-6)**: Research and development of core components
**Phase 2 (Months 7-12)**: System integration and comprehensive testing
**Phase 3 (Months 13-18)**: Validation, optimization, and deployment preparation

## Team Qualifications
Our team consists of experienced professionals with proven track records in:
- Advanced research and development
- Technology innovation and implementation
- ${grantAgency} collaboration and compliance
- Project management and delivery

## Expected Outcomes
Upon successful completion, this project will deliver:
- Fully functional prototype or system
- Comprehensive technical documentation
- Training materials and user guides
- Recommendations for full-scale implementation
- Measurable impact on the target domain

## Conclusion
This proposal represents a significant opportunity to advance the field through innovative technology and research. We are committed to delivering exceptional results that exceed expectations and provide lasting value to ${grantAgency} and the broader community.

---
*Generated by VoidCat RDC Grant Automation Platform*
*Proposal ID: ${safeId()}*
*Generated: ${new Date().toISOString()}*`;

>>>>>>> 6533f74f
    return c.json({
      success: false,
      error: 'This endpoint is deprecated. Please use /api/grants/generate-ai-proposal with real AI execution.',
      code: 'ENDPOINT_DEPRECATED',
      message: 'VoidCat RDC NO SIMULATIONS LAW: Mock proposal generation is not allowed. Use AI-powered endpoint with FEATURE_REAL_AI=true.',
      alternative_endpoint: '/api/grants/generate-ai-proposal',
      required_feature_flag: 'FEATURE_REAL_AI=true'
    }, 410);

  } catch (error) {
    // Correlate and sanitize error for client; log full details for ops
    const getRequestId = () => {
      try { return c.get('requestId') || crypto.randomUUID(); } catch { return `req-${Math.random().toString(36).slice(2, 10)}-${Date.now()}`; }
    };
    const requestId = getRequestId();

    const telemetry = c.get('telemetry');
    if (telemetry) {
      telemetry.logError('Proposal generation error', error, { request_id: requestId, route: 'POST /api/grants/generate-proposal' });
    } else {
      console.error('Proposal generation error:', { message: error?.message, stack: error?.stack, requestId });
    }

    // Do not expose internal error details to clients
    return c.json({
      success: false,
      error: 'Proposal generation service encountered an unexpected error. Please try again.',
      code: 'PROPOSAL_GENERATION_ERROR',
      correlation_id: requestId
    }, 500);
  }
});

// Get federal agency portals endpoint
grants.get('/federal-agencies', async (c) => {
  try {
    // Use module-level federalAgencyService
    const agencies = federalAgencyService.getActiveAgencies();
    const stats = federalAgencyService.getStatistics();
    const schedule = federalAgencyService.getScanningSchedule();

    return c.json({
      success: true,
      total_agencies: agencies.length,
      agencies: agencies.map(agency => ({
        id: agency.id,
        name: agency.name,
        acronym: agency.acronym,
        portal_url: agency.portal_url,
        program_types: agency.program_types,
        solicitation_schedule: agency.solicitation_schedule
      })),
      statistics: stats,
      scanning_schedule: schedule
    });
  } catch (error) {
    console.error('Federal agencies endpoint error:', error);
    return c.json({
      success: false,
      error: 'Failed to retrieve federal agency information',
      code: 'AGENCY_INFO_ERROR'
    }, 500);
  }
});

// Semantic analysis endpoint - Calculate matching score
grants.post('/analyze-match', async (c) => {
  try {
    const requestData = await c.req.json();
    const { company_profile, grant_id } = requestData;

    if (!company_profile || !grant_id) {
      return c.json({
        success: false,
        error: 'Both company_profile and grant_id are required',
        code: 'MISSING_PARAMETERS'
      }, 400);
    }

    // Get grant details
    // Get DataService instance from factory
    const dataService = await dataServiceFactory.getInstance({});
    const grant = dataService.getMockGrantById(grant_id);

    if (!grant) {
      return c.json({
        success: false,
        error: 'Grant not found',
        code: 'GRANT_NOT_FOUND'
      }, 404);
    }

    // Perform semantic analysis
    // Use module-level semanticAnalysisService
    const analysis = semanticAnalysisService.calculateMatchingScore(company_profile, grant);

    return c.json({
      success: true,
      grant_id: grant_id,
      matching_analysis: analysis,
      grant_details: {
        title: grant.title,
        agency: grant.agency,
        deadline: grant.deadline
      }
    });
  } catch (error) {
    console.error('Semantic analysis error:', error);
    return c.json({
      success: false,
      error: 'Matching analysis failed',
      code: 'ANALYSIS_ERROR'
    }, 500);
  }
});

// Deadline tracking endpoint - Get application timeline
grants.post('/application-timeline', async (c) => {
  try {
    const requestData = await c.req.json();
    const { grant_id, buffer_days } = requestData;

    if (!grant_id) {
      return c.json({
        success: false,
        error: 'Grant ID is required',
        code: 'MISSING_GRANT_ID'
      }, 400);
    }

    // Get grant details
    // Get DataService instance from factory
    const dataService = await dataServiceFactory.getInstance({});
    const grant = dataService.getMockGrantById(grant_id);

    if (!grant) {
      return c.json({
        success: false,
        error: 'Grant not found',
        code: 'GRANT_NOT_FOUND'
      }, 404);
    }

    // Generate timeline
    // Use module-level deadlineTrackingService
    const timeline = deadlineTrackingService.generateApplicationTimeline(grant, { buffer_days });

    return c.json({
      success: true,
      grant_id: grant_id,
      timeline: timeline,
      grant_details: {
        title: grant.title,
        deadline: grant.deadline
      }
    });
  } catch (error) {
    console.error('Timeline generation error:', error);
    return c.json({
      success: false,
      error: 'Timeline generation failed',
      code: 'TIMELINE_ERROR'
    }, 500);
  }
});

// Strategic calendar endpoint
grants.get('/strategic-calendar', async (c) => {
  try {
    const { max_concurrent } = c.req.query();
    
    // Get all grants
    // Get DataService instance from factory
    const dataService = await dataServiceFactory.getInstance({});
    const allGrants = dataService.getGrants({ limit: 100 });

    // Generate strategic calendar
    // Use module-level deadlineTrackingService
    const calendar = deadlineTrackingService.generateStrategicCalendar(
      allGrants.grants,
      { 
        max_concurrent_proposals: parseInt(max_concurrent) || 3 
      }
    );

    return c.json({
      success: true,
      calendar: calendar
    });
  } catch (error) {
    console.error('Strategic calendar error:', error);
    return c.json({
      success: false,
      error: 'Calendar generation failed',
      code: 'CALENDAR_ERROR'
    }, 500);
  }
});

// Compliance validation endpoint
grants.post('/validate-eligibility', async (c) => {
  try {
    const requestData = await c.req.json();
    const { company_profile, grant_requirements } = requestData;

    if (!company_profile || !grant_requirements) {
      return c.json({
        success: false,
        error: 'Both company_profile and grant_requirements are required',
        code: 'MISSING_PARAMETERS'
      }, 400);
    }

    // Validate eligibility
    // Use module-level complianceService
    const validation = complianceService.validateEligibility(company_profile, grant_requirements);

    return c.json({
      success: true,
      validation: validation
    });
  } catch (error) {
    console.error('Eligibility validation error:', error);
    return c.json({
      success: false,
      error: 'Eligibility validation failed',
      code: 'VALIDATION_ERROR'
    }, 500);
  }
});

// Budget justification endpoint
grants.post('/generate-budget-justification', async (c) => {
  try {
    const requestData = await c.req.json();
    const { budget, project_details } = requestData;

    if (!budget || !project_details) {
      return c.json({
        success: false,
        error: 'Both budget and project_details are required',
        code: 'MISSING_PARAMETERS'
      }, 400);
    }

    // Generate budget justification
    // Use module-level complianceService
    const justification = complianceService.generateBudgetJustification(budget, project_details);

    return c.json({
      success: true,
      budget_justification: justification
    });
  } catch (error) {
    console.error('Budget justification error:', error);
    return c.json({
      success: false,
      error: 'Budget justification generation failed',
      code: 'BUDGET_ERROR'
    }, 500);
  }
});

// Certifications checklist endpoint
grants.get('/certifications-checklist', async (c) => {
  try {
    const { grant_type, agency } = c.req.query();

    if (!grant_type || !agency) {
      return c.json({
        success: false,
        error: 'Both grant_type and agency parameters are required',
        code: 'MISSING_PARAMETERS'
      }, 400);
    }

    // Generate certifications checklist
    // Use module-level complianceService
    const checklist = complianceService.generateCertificationsChecklist(grant_type, agency);

    return c.json({
      success: true,
      grant_type: grant_type,
      agency: agency,
      certifications: checklist
    });
  } catch (error) {
    console.error('Certifications checklist error:', error);
    return c.json({
      success: false,
      error: 'Certifications checklist generation failed',
      code: 'CHECKLIST_ERROR'
    }, 500);
  }
});

// Pre-submission review endpoint
grants.post('/pre-submission-review', async (c) => {
  try {
    const requestData = await c.req.json();
    const { proposal, grant_requirements } = requestData;

    if (!proposal || !grant_requirements) {
      return c.json({
        success: false,
        error: 'Both proposal and grant_requirements are required',
        code: 'MISSING_PARAMETERS'
      }, 400);
    }

    // Perform pre-submission review
    // Use module-level complianceService
    const review = complianceService.performPreSubmissionReview(proposal, grant_requirements);

    return c.json({
      success: true,
      review: review
    });
  } catch (error) {
    console.error('Pre-submission review error:', error);
    return c.json({
      success: false,
      error: 'Pre-submission review failed',
      code: 'REVIEW_ERROR'
    }, 500);
  }
});

// AI-powered proposal generation endpoint (enhanced)
grants.post('/generate-ai-proposal', async (c) => {
  try {
    const requestData = await c.req.json();
    const { grant_id, company_profile, options } = requestData;

    if (!grant_id || !company_profile) {
      return c.json({
        success: false,
        error: 'Both grant_id and company_profile are required',
        code: 'MISSING_PARAMETERS'
      }, 400);
    }

    // Get grant details
    // Get DataService instance from factory
    const dataService = await dataServiceFactory.getInstance({});
    const grant = dataService.getMockGrantById(grant_id);

    if (!grant) {
      return c.json({
        success: false,
        error: 'Grant not found',
        code: 'GRANT_NOT_FOUND'
      }, 404);
    }

    // Phase 2A: Generate AI-powered proposal with real AI integration
    let proposal;
    let executionType;
    
    if (c.env.FEATURE_REAL_AI) {
      try {
        // Use Phase 2A enhanced AI generation with Claude and GPT-4
        proposal = await aiProposalService.generateProposalWithAI(grant, company_profile, c.env, c.get('telemetry'));
        executionType = 'real';
        
        // Log successful real AI execution
        const telemetry = c.get('telemetry');
        if (telemetry) {
          telemetry.logInfo('AI proposal generation SUCCESS - REAL execution', {
            grant_id: grant.id,
            execution: 'real',
            timestamp: new Date().toISOString()
          });
        }
      } catch (error) {
        // NO SIMULATIONS LAW: Throw error on AI failure in production
        console.error('AI proposal generation failed:', error);
        
        const telemetry = c.get('telemetry');
        if (telemetry) {
          telemetry.logError('AI proposal generation FAILED', error, {
            grant_id: grant.id,
            execution: 'failed',
            timestamp: new Date().toISOString()
          });
        }
        
        return c.json({
          success: false,
          error: 'AI proposal generation failed. Real AI execution is required in production.',
          code: 'AI_EXECUTION_FAILED',
          message: error.message,
          grant_details: {
            id: grant.id,
            title: grant.title,
            agency: grant.agency
          }
        }, 500);
      }
    } else {
      // Template-based generation only allowed in development
      console.log('⚠️ FEATURE_REAL_AI disabled - using template generation (development only)');
      
      const telemetry = c.get('telemetry');
      if (telemetry) {
        telemetry.logWarning('Using template generation - AI disabled', {
          grant_id: grant.id,
          execution: 'template',
          ai_enabled: false,
          timestamp: new Date().toISOString()
        });
      }
      
      proposal = await aiProposalService.generateProposal(grant, company_profile, options || {});
      executionType = 'template';
    }

    return c.json({
      success: true,
      proposal: proposal,
      execution_type: executionType, // ← Explicit marking per NO SIMULATIONS LAW
      ai_enhanced: c.env.FEATURE_REAL_AI || false,
      grant_details: {
        id: grant.id,
        title: grant.title,
        agency: grant.agency
      }
    });
  } catch (error) {
    console.error('AI proposal generation error:', error);
    return c.json({
      success: false,
      error: 'AI proposal generation failed',
      code: 'AI_PROPOSAL_ERROR'
    }, 500);
  }
});

// Template compliance check endpoint
grants.get('/agency-template', async (c) => {
  try {
    const { agency } = c.req.query();

    if (!agency) {
      return c.json({
        success: false,
        error: 'Agency parameter is required',
        code: 'MISSING_AGENCY'
      }, 400);
    }

    // Get agency template
    // Use module-level aiProposalService
    const template = Object.prototype.hasOwnProperty.call(aiProposalService.templateLibrary, agency)
      ? aiProposalService.templateLibrary[agency]
      : null;

    if (!template) {
      return c.json({
        success: false,
        error: 'Template not found for specified agency',
        code: 'TEMPLATE_NOT_FOUND',
        available_agencies: Object.keys(aiProposalService.templateLibrary)
      }, 404);
    }

    return c.json({
      success: true,
      agency: agency,
      template: template
    });
  } catch (error) {
    console.error('Template retrieval error:', error);
    return c.json({
      success: false,
      error: 'Template retrieval failed',
      code: 'TEMPLATE_ERROR'
    }, 500);
  }
});

export default grants;<|MERGE_RESOLUTION|>--- conflicted
+++ resolved
@@ -382,10 +382,6 @@
     const grantAmount = grant ? grant.amount : 'Amount TBD';
     const grantAgency = grant ? grant.agency : 'Federal Agency';
     
-<<<<<<< HEAD
-    // NO SIMULATIONS LAW: This endpoint is DEPRECATED - use /generate-ai-proposal instead
-    // Mock proposal generation violates NO SIMULATIONS LAW
-=======
     // Generate mock proposal (in production, this would use AI service)
     // Safe ID generator (avoids hard dependency on crypto.randomUUID)
     const safeId = () => {
@@ -446,7 +442,6 @@
 *Proposal ID: ${safeId()}*
 *Generated: ${new Date().toISOString()}*`;
 
->>>>>>> 6533f74f
     return c.json({
       success: false,
       error: 'This endpoint is deprecated. Please use /api/grants/generate-ai-proposal with real AI execution.',
