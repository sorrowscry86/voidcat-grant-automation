# Node.js dependencies
node_modules/
npm-debug.log
yarn-debug.log
yarn-error.log
<<<<<<< HEAD
## Do not ignore package-lock.json; it ensures deterministic installs
# package-lock.json
=======
# Note: package-lock.json SHOULD be committed for consistent installs
# package-lock.json should NOT be ignored
>>>>>>> 26615a0e

# Environment variables
.env
.env.local
.env.development
.env.test
.env.production
.env.*
!.env.example

# Cloudflare Workers
.wrangler/
.dev.vars
.worker-next/
.miniflare-cache/

# Build outputs
dist/
build/
out/
.next/
.nuxt/
.output/

# Testing outputs
coverage/
test-results/*
!test-results/.gitkeep
playwright-report/
.playwright/
test-frontend.html
verify-production.js

# OS specific files
.DS_Store
.DS_Store?
._*
.Spotlight-V100
.Trashes
ehthumbs.db
Thumbs.db
Desktop.ini

# IDE specific files
.idea/
.vscode/
*.sublime-project
*.sublime-workspace
*.code-workspace
.history/

# Logs
logs/
*.log
npm-debug.log*
yarn-debug.log*
yarn-error.log*
lerna-debug.log*
.pnpm-debug.log*

# Runtime data
pids/
*.pid
*.seed
*.pid.lock

# Temporary files
*.tmp
*.temp
*.swp
*.swo
*~

# Security and sensitive files
SECURITY-SETUP.md
*.pem
*.key
*.crt
*.p12
*.pfx
secret-*
secrets.*
.secrets/
auth.json
credentials.json

# Stripe CLI tools
stripe-cli.zip
stripe.exe
stripe_*
.stripe/

# Database files
*.sqlite
*.sqlite3
*.db

# Documentation (sensitive operational details)
GEMINI.md
PRODUCTION-LAUNCH-CHECKLIST.md
STRIPE-CLI-GUIDE.md
INTERNAL-*.md

# AI/LLM specific
.aicommits
.ai/
models/
*.model
*.pkl
*.pickle

# Performance monitoring
.tsbuildinfo
*.tgz

# Deployment
.vercel/
.netlify/

# Cache directories
.cache/
.tmp/
.temp/

# Editor directories and files
.vs/
.vscode/settings.json
.vscode/launch.json
.vscode/extensions.json
!.vscode/recommended-extensions.json

# TypeScript
*.tsbuildinfo

# ESLint
.eslintcache

# Optional REPL history
.node_repl_history

# Output of 'npm pack'
*.tgz

# Yarn Integrity file
.yarn-integrity

# parcel-bundler cache (https://parceljs.org/)
.parcel-cache

# Microbundle cache
.rpt2_cache/
.rts2_cache_cjs/
.rts2_cache_es/
.rts2_cache_umd/

# Optional npm cache directory
.npm

# Optional eslint cache
.eslintcache

# Ignore insiders AI rules
.github/instructions/codacy.instructions.md

# Lock files for other package managers
yarn.lock
pnpm-lock.yaml<|MERGE_RESOLUTION|>--- conflicted
+++ resolved
@@ -3,13 +3,8 @@
 npm-debug.log
 yarn-debug.log
 yarn-error.log
-<<<<<<< HEAD
-## Do not ignore package-lock.json; it ensures deterministic installs
+## Note: package-lock.json SHOULD be committed for consistent installs
 # package-lock.json
-=======
-# Note: package-lock.json SHOULD be committed for consistent installs
-# package-lock.json should NOT be ignored
->>>>>>> 26615a0e
 
 # Environment variables
 .env
